{
  "name": "@angular-eslint/angular-eslint",
  "private": true,
  "volta": {
    "node": "16.18.1",
    "yarn": "1.22.19"
  },
  "workspaces": [
    "packages/!(nx-plugin)*"
  ],
  "contributors": [
    "James Henry <angular-eslint@jameshenry.email>"
  ],
  "license": "MIT",
  "repository": "angular-eslint/angular-eslint",
  "bugs": {
    "url": "https://github.com/angular-eslint/angular-eslint/issues"
  },
  "scripts": {
    "build": "nx run-many --target=build --all --parallel",
    "test": "nx run-many --target=test --all --parallel",
    "integration-tests": "nx clean integration-tests && nx spawn-and-populate-local-registry integration-tests && nx run-many --target=integration-test --all",
    "update-integration-tests": "yarn integration-tests --updateSnapshots",
    "check-clean-workspace-after-install": "git diff --quiet --exit-code",
    "clean": "nx reset && lerna clean && nx run-many --target=clean --all --parallel",
    "cz": "git-cz",
    "postinstall": "tools/scripts/postinstall.sh",
    "check-clean-integration-test-fixtures": "tools/scripts/check-clean-integration-test-fixtures.sh",
    "pre-commit": "yarn lint-staged && yarn check-clean-integration-test-fixtures",
    "pre-push": "yarn check-readme-rules-list && yarn format-check",
    "format": "prettier --write \"./**/*.{ts,js,json,md}\"",
    "format-check": "prettier --check \"./**/*.{ts,js,json,md}\"",
    "lint": "eslint . --ext .js,.ts",
    "typecheck": "nx run-many --target=typecheck --all --parallel",
    "check-readme-rules-list": "nx build bundled-angular-compiler && ts-node --transpile-only --project tsconfig.tools.json tools/scripts/check-readme-rules-list.ts",
    "update-readme-rules-list": "ts-node --transpile-only --project tsconfig.tools.json tools/scripts/update-readme-rules-list.ts",
    "exec-tool": "ts-node --transpile-only --project tsconfig.tools.json tools/scripts/exec-tool.ts",
    "update-configs": "ts-node --transpile-only --project tsconfig.tools.json tools/scripts/generate-configs.ts",
    "check-rule-docs": "nx run-many --target=check-rule-docs --all --parallel",
    "update-rule-docs": "nx run-many --target=update-rule-docs --all --parallel",
    "prepare": "husky install"
  },
  "config": {
    "commitizen": {
      "path": "cz-conventional-changelog"
    }
  },
  "commitlint": {
    "extends": [
      "@commitlint/config-conventional"
    ]
  },
  "devDependencies": {
    "@actions/core": "1.10.0",
    "@actions/github": "5.1.1",
<<<<<<< HEAD
    "@angular/cli": "15.0.0",
    "@angular/compiler": "15.0.0",
=======
    "@angular/cli": "14.2.10",
    "@angular/compiler": "14.2.11",
>>>>>>> 02736497
    "@commitlint/cli": "17.2.0",
    "@commitlint/config-conventional": "17.2.0",
    "@nrwl/devkit": "15.2.1",
    "@nrwl/jest": "15.2.1",
    "@nrwl/js": "15.2.1",
    "@nrwl/nx-cloud": "15.0.2",
<<<<<<< HEAD
    "@nrwl/nx-plugin": "15.1.1",
    "@nrwl/workspace": "15.1.1",
    "@schematics/angular": "15.0.0",
=======
    "@nrwl/nx-plugin": "15.2.1",
    "@nrwl/workspace": "15.2.1",
    "@schematics/angular": "14.2.10",
>>>>>>> 02736497
    "@swc-node/register": "^1.4.2",
    "@swc/cli": "~0.1.55",
    "@swc/core": "^1.2.173",
    "@swc/helpers": "~0.4.11",
    "@types/eslint": "8.4.10",
    "@types/eslint-scope": "3.7.4",
    "@types/jest": "28.1.1",
    "@types/node": "16.18.3",
    "@types/prettier": "2.7.1",
    "@typescript-eslint/eslint-plugin": "5.43.0",
    "@typescript-eslint/parser": "5.43.0",
    "commitizen": "4.2.5",
    "cz-conventional-changelog": "3.3.0",
    "env-cmd": "10.1.0",
    "eslint": "8.28.0",
    "eslint-config-prettier": "8.5.0",
    "execa": "5.1.1",
    "husky": "8.0.2",
    "jest": "28.1.1",
    "json-schema-to-typescript": "11.0.2",
    "json-schema-traverse": "1.0.0",
    "jsonc-eslint-parser": "^2.1.0",
    "lerna": "6.0.3",
    "lint-staged": "13.0.3",
    "microbundle": "0.15.1",
    "ncp": "2.0.0",
    "nx": "15.2.1",
    "prettier": "2.7.1",
    "rimraf": "3.0.2",
    "strip-ansi": "6.0.1",
    "terser": "5.15.1",
    "tree-kill": "1.2.2",
    "tslib": "^2.4.1",
    "ts-jest": "28.0.5",
    "ts-node": "10.9.1",
    "typescript": "4.8.4"
  }
}<|MERGE_RESOLUTION|>--- conflicted
+++ resolved
@@ -53,28 +53,17 @@
   "devDependencies": {
     "@actions/core": "1.10.0",
     "@actions/github": "5.1.1",
-<<<<<<< HEAD
     "@angular/cli": "15.0.0",
     "@angular/compiler": "15.0.0",
-=======
-    "@angular/cli": "14.2.10",
-    "@angular/compiler": "14.2.11",
->>>>>>> 02736497
     "@commitlint/cli": "17.2.0",
     "@commitlint/config-conventional": "17.2.0",
     "@nrwl/devkit": "15.2.1",
     "@nrwl/jest": "15.2.1",
     "@nrwl/js": "15.2.1",
     "@nrwl/nx-cloud": "15.0.2",
-<<<<<<< HEAD
-    "@nrwl/nx-plugin": "15.1.1",
-    "@nrwl/workspace": "15.1.1",
-    "@schematics/angular": "15.0.0",
-=======
     "@nrwl/nx-plugin": "15.2.1",
     "@nrwl/workspace": "15.2.1",
-    "@schematics/angular": "14.2.10",
->>>>>>> 02736497
+    "@schematics/angular": "15.0.0",
     "@swc-node/register": "^1.4.2",
     "@swc/cli": "~0.1.55",
     "@swc/core": "^1.2.173",

--- conflicted
+++ resolved
@@ -64,13 +64,8 @@
     "@schematics/angular": "14.0.0",
     "@types/eslint": "8.4.3",
     "@types/eslint-scope": "3.7.3",
-<<<<<<< HEAD
     "@types/jest": "28.1.1",
-    "@types/node": "16.11.39",
-=======
-    "@types/jest": "27.4.1",
     "@types/node": "16.11.41",
->>>>>>> 69219459
     "@types/prettier": "2.6.3",
     "@typescript-eslint/eslint-plugin": "5.29.0",
     "@typescript-eslint/parser": "5.29.0",

{
  "name": "@angular-eslint/angular-eslint",
  "private": true,
  "volta": {
    "node": "14.18.1",
    "npm": "6.14.15",
    "yarn": "1.22.17"
  },
  "workspaces": [
    "packages/*"
  ],
  "contributors": [
    "James Henry <angular-eslint@jameshenry.email>"
  ],
  "license": "MIT",
  "repository": "angular-eslint/angular-eslint",
  "bugs": {
    "url": "https://github.com/angular-eslint/angular-eslint/issues"
  },
  "scripts": {
    "build": "nx run-many --target=build --all --parallel",
    "test": "nx run-many --target=test --all",
    "integration-tests": "nx clean integration-tests && nx spawn-and-populate-local-registry integration-tests && nx run-many --target=integration-test --all",
    "update-integration-tests": "yarn integration-tests -u",
    "check-clean-workspace-after-install": "git diff --quiet --exit-code",
    "clean": "nx reset && lerna clean && nx run-many --target=clean --all --parallel",
    "cz": "git-cz",
    "postinstall": "tools/scripts/postinstall.sh",
    "check-clean-integration-test-fixtures": "tools/scripts/check-clean-integration-test-fixtures.sh",
    "pre-commit": "yarn lint-staged && yarn check-clean-integration-test-fixtures",
    "pre-push": "yarn check-readme-rules-list && yarn format-check",
    "format": "prettier --write \"./**/*.{ts,js,json,md}\"",
    "format-check": "prettier --check \"./**/*.{ts,js,json,md}\"",
    "lint": "eslint . --ext .js,.ts",
    "typecheck": "nx run-many --target=typecheck --all --parallel",
    "check-readme-rules-list": "ts-node --transpile-only --project tsconfig.tools.json tools/scripts/check-readme-rules-list.ts",
    "update-readme-rules-list": "ts-node --transpile-only --project tsconfig.tools.json tools/scripts/update-readme-rules-list.ts",
    "exec-tool": "ts-node --transpile-only --project tsconfig.tools.json tools/scripts/exec-tool.ts",
    "update-configs": "ts-node --transpile-only --project tsconfig.tools.json tools/scripts/generate-configs.ts",
    "check-rule-docs": "nx run-many --target=check-rule-docs --all --parallel",
    "update-rule-docs": "nx run-many --target=update-rule-docs --all --parallel"
  },
  "config": {
    "commitizen": {
      "path": "./node_modules/cz-conventional-changelog"
    }
  },
  "commitlint": {
    "extends": [
      "@commitlint/config-conventional"
    ]
  },
  "devDependencies": {
<<<<<<< HEAD
    "@angular/cli": "13.0.0-rc.2",
    "@angular/compiler": "13.0.0-rc.2",
    "@commitlint/cli": "13.2.1",
    "@commitlint/config-conventional": "13.2.0",
    "@nrwl/cli": "13.1.2",
    "@nrwl/devkit": "13.1.2",
    "@nrwl/jest": "13.1.2",
    "@nrwl/nx-cloud": "12.5.1",
    "@nrwl/tao": "13.1.2",
    "@nrwl/workspace": "13.1.2",
    "@schematics/angular": "13.0.0-rc.2",
=======
    "@angular/cli": "12.1.1",
    "@angular/compiler": "12.1.1",
    "@commitlint/cli": "15.0.0",
    "@commitlint/config-conventional": "15.0.0",
    "@nrwl/cli": "13.1.4",
    "@nrwl/devkit": "13.1.4",
    "@nrwl/jest": "13.1.4",
    "@nrwl/nx-cloud": "12.5.2",
    "@nrwl/tao": "13.1.4",
    "@nrwl/workspace": "13.1.4",
    "@schematics/angular": "12.0.0",
>>>>>>> c9cd56e2
    "@types/eslint": "7.2.13",
    "@types/eslint-scope": "3.7.1",
    "@types/jest": "27.0.2",
    "@types/node": "14.17.33",
    "@types/prettier": "2.4.2",
    "@typescript-eslint/eslint-plugin": "4.28.2",
    "@typescript-eslint/parser": "4.28.2",
    "eslint": "7.26.0",
    "eslint-config-prettier": "8.3.0",
    "execa": "5.1.1",
    "husky": "3.1.0",
    "jest": "27.3.1",
    "json-schema-to-typescript": "10.1.5",
    "json-schema-traverse": "1.0.0",
    "lerna": "4.0.0",
    "lint-staged": "12.0.2",
    "microbundle": "0.14.2",
    "ncp": "2.0.0",
    "prettier": "2.4.1",
    "rimraf": "3.0.2",
    "strip-ansi": "6.0.1",
<<<<<<< HEAD
    "terser": "5.9.0",
    "tree-kill": "^1.2.2",
    "ts-jest": "27.0.7",
=======
    "terser": "5.10.0",
    "tree-kill": "1.2.2",
    "ts-jest": "27.0.5",
>>>>>>> c9cd56e2
    "ts-node": "10.4.0",
    "typescript": "4.4.4"
  }
}<|MERGE_RESOLUTION|>--- conflicted
+++ resolved
@@ -51,21 +51,8 @@
     ]
   },
   "devDependencies": {
-<<<<<<< HEAD
     "@angular/cli": "13.0.0-rc.2",
     "@angular/compiler": "13.0.0-rc.2",
-    "@commitlint/cli": "13.2.1",
-    "@commitlint/config-conventional": "13.2.0",
-    "@nrwl/cli": "13.1.2",
-    "@nrwl/devkit": "13.1.2",
-    "@nrwl/jest": "13.1.2",
-    "@nrwl/nx-cloud": "12.5.1",
-    "@nrwl/tao": "13.1.2",
-    "@nrwl/workspace": "13.1.2",
-    "@schematics/angular": "13.0.0-rc.2",
-=======
-    "@angular/cli": "12.1.1",
-    "@angular/compiler": "12.1.1",
     "@commitlint/cli": "15.0.0",
     "@commitlint/config-conventional": "15.0.0",
     "@nrwl/cli": "13.1.4",
@@ -74,8 +61,7 @@
     "@nrwl/nx-cloud": "12.5.2",
     "@nrwl/tao": "13.1.4",
     "@nrwl/workspace": "13.1.4",
-    "@schematics/angular": "12.0.0",
->>>>>>> c9cd56e2
+    "@schematics/angular": "13.0.0-rc.2",
     "@types/eslint": "7.2.13",
     "@types/eslint-scope": "3.7.1",
     "@types/jest": "27.0.2",
@@ -97,15 +83,9 @@
     "prettier": "2.4.1",
     "rimraf": "3.0.2",
     "strip-ansi": "6.0.1",
-<<<<<<< HEAD
-    "terser": "5.9.0",
-    "tree-kill": "^1.2.2",
-    "ts-jest": "27.0.7",
-=======
     "terser": "5.10.0",
     "tree-kill": "1.2.2",
-    "ts-jest": "27.0.5",
->>>>>>> c9cd56e2
+    "ts-jest": "27.0.7",
     "ts-node": "10.4.0",
     "typescript": "4.4.4"
   }

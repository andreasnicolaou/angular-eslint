--- conflicted
+++ resolved
@@ -2,33 +2,19 @@
 
 exports[`v13-new-workspace-create-application-false-ng-add-then-project it should pass linting when adding a project before running ng-add 2`] = `
 Object {
-<<<<<<< HEAD
   "@angular-devkit/build-angular": "^15.0.0",
-=======
-  "@angular-devkit/build-angular": "^14.2.10",
->>>>>>> 02736497
   "@angular-eslint/builder": "9999.0.1-local-integration-tests",
   "@angular-eslint/eslint-plugin": "9999.0.1-local-integration-tests",
   "@angular-eslint/eslint-plugin-template": "9999.0.1-local-integration-tests",
   "@angular-eslint/schematics": "9999.0.1-local-integration-tests",
   "@angular-eslint/template-parser": "9999.0.1-local-integration-tests",
-<<<<<<< HEAD
   "@angular/cli": "~15.0.0",
   "@angular/compiler-cli": "^15.0.0",
   "@types/jasmine": "~4.3.0",
   "@typescript-eslint/eslint-plugin": "5.43.0",
   "@typescript-eslint/parser": "5.43.0",
-  "eslint": "^8.27.0",
+  "eslint": "^8.28.0",
   "jasmine-core": "~4.5.0",
-=======
-  "@angular/cli": "~14.2.10",
-  "@angular/compiler-cli": "^14.2.0",
-  "@types/jasmine": "~4.0.0",
-  "@typescript-eslint/eslint-plugin": "5.43.0",
-  "@typescript-eslint/parser": "5.43.0",
-  "eslint": "^8.28.0",
-  "jasmine-core": "~4.3.0",
->>>>>>> 02736497
   "karma": "~6.4.0",
   "karma-chrome-launcher": "~3.1.0",
   "karma-coverage": "~2.2.0",

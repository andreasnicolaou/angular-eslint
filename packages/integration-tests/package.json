--- conflicted
+++ resolved
@@ -1,10 +1,6 @@
 {
   "name": "@angular-eslint/integration-tests",
-<<<<<<< HEAD
   "version": "14.0.0-alpha.0",
-=======
-  "version": "13.4.0",
->>>>>>> 0bda2bbb
   "private": true,
   "peerDependencies": {
     "eslint": "^7.0.0 || ^8.0.0",

{
  "name": "@angular-eslint/integration-tests",
<<<<<<< HEAD
  "version": "15.0.0-alpha.2",
=======
  "version": "14.3.1",
>>>>>>> 02736497
  "private": true,
  "peerDependencies": {
    "eslint": "^7.20.0 || ^8.0.0",
    "typescript": "*"
  },
  "devDependencies": {
    "verdaccio": "5.17.0"
  }
}<|MERGE_RESOLUTION|>--- conflicted
+++ resolved
@@ -1,10 +1,6 @@
 {
   "name": "@angular-eslint/integration-tests",
-<<<<<<< HEAD
   "version": "15.0.0-alpha.2",
-=======
-  "version": "14.3.1",
->>>>>>> 02736497
   "private": true,
   "peerDependencies": {
     "eslint": "^7.20.0 || ^8.0.0",

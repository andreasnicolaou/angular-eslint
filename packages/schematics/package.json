{
  "name": "@angular-eslint/schematics",
<<<<<<< HEAD
  "version": "15.0.0-alpha.2",
=======
  "version": "14.3.1",
>>>>>>> 02736497
  "description": "Angular Schematics for angular-eslint",
  "license": "MIT",
  "main": "dist/index.js",
  "types": "dist/index.d.ts",
  "repository": {
    "type": "git",
    "url": "https://github.com/angular-eslint/angular-eslint.git",
    "directory": "packages/schematics"
  },
  "files": [
    "dist",
    "package.json",
    "README.md",
    "LICENSE"
  ],
  "schematics": "./dist/collection.json",
  "ng-update": {
    "packageGroupName": "@angular-eslint/schematics",
    "migrations": "./dist/migrations.json",
    "packageGroup": [
      "@angular-eslint/builder",
      "@angular-eslint/bundled-angular-compiler",
      "@angular-eslint/eslint-plugin",
      "@angular-eslint/eslint-plugin-template",
      "@angular-eslint/template-parser",
      "@angular-eslint/utils"
    ]
  },
  "ng-add": {
    "save": "devDependencies"
  },
  "dependencies": {
<<<<<<< HEAD
    "@angular-eslint/eslint-plugin": "15.0.0-alpha.2",
    "@angular-eslint/eslint-plugin-template": "15.0.0-alpha.2",
=======
    "@angular-eslint/eslint-plugin": "14.3.1",
    "@angular-eslint/eslint-plugin-template": "14.3.1",
>>>>>>> 02736497
    "ignore": "5.2.0",
    "strip-json-comments": "3.1.1",
    "tmp": "0.2.1"
  },
  "devDependencies": {
    "@types/tmp": "0.2.3",
    "@typescript-eslint/utils": "5.43.0",
    "eslint": "8.28.0",
    "tslint-to-eslint-config": "2.4.0"
  },
  "peerDependencies": {
    "@angular/cli": ">= 15.0.0 < 16.0.0"
  },
  "gitHead": "e2006e5e9c99e5a943d1a999e0efa5247d29ec24"
}<|MERGE_RESOLUTION|>--- conflicted
+++ resolved
@@ -1,10 +1,6 @@
 {
   "name": "@angular-eslint/schematics",
-<<<<<<< HEAD
   "version": "15.0.0-alpha.2",
-=======
-  "version": "14.3.1",
->>>>>>> 02736497
   "description": "Angular Schematics for angular-eslint",
   "license": "MIT",
   "main": "dist/index.js",
@@ -37,13 +33,8 @@
     "save": "devDependencies"
   },
   "dependencies": {
-<<<<<<< HEAD
     "@angular-eslint/eslint-plugin": "15.0.0-alpha.2",
     "@angular-eslint/eslint-plugin-template": "15.0.0-alpha.2",
-=======
-    "@angular-eslint/eslint-plugin": "14.3.1",
-    "@angular-eslint/eslint-plugin-template": "14.3.1",
->>>>>>> 02736497
     "ignore": "5.2.0",
     "strip-json-comments": "3.1.1",
     "tmp": "0.2.1"

--- conflicted
+++ resolved
@@ -18,17 +18,7 @@
   ],
   "schematics": "./dist/collection.json",
   "ng-update": {
-<<<<<<< HEAD
-    "packageGroup": [
-      "@angular-eslint/builder",
-      "@angular-eslint/eslint-plugin",
-      "@angular-eslint/eslint-plugin-template",
-      "@angular-eslint/schematics",
-      "@angular-eslint/template-parser"
-    ],
     "packageGroupName": "@angular-eslint/schematics",
-    "migrations": "./dist/migrations.json"
-=======
     "migrations": "./dist/migrations.json",
     "packageGroup": [
       "@angular-eslint/builder",
@@ -38,21 +28,14 @@
       "@angular-eslint/template-parser",
       "@angular-eslint/utils"
     ]
->>>>>>> f254c5e6
   },
   "ng-add": {
     "save": "devDependencies"
   },
   "dependencies": {
-<<<<<<< HEAD
-    "@angular-eslint/eslint-plugin": "12.6.1",
-    "@angular-eslint/eslint-plugin-template": "12.6.1",
-    "ignore": "5.1.9",
-=======
     "@angular-eslint/eslint-plugin": "13.0.0-alpha.0",
     "@angular-eslint/eslint-plugin-template": "13.0.0-alpha.0",
-    "ignore": "5.1.8",
->>>>>>> f254c5e6
+    "ignore": "5.1.9",
     "strip-json-comments": "3.1.1",
     "tmp": "0.2.1"
   },

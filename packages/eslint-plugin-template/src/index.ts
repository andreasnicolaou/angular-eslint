--- conflicted
+++ resolved
@@ -99,10 +99,7 @@
     [noNegatedAsyncRuleName]: noNegatedAsync,
     [noPositiveTabindexRuleName]: noPositiveTabindex,
     [useTrackByFunctionRuleName]: useTrackByFunction,
-<<<<<<< HEAD
     [attributesOrderRuleName]: attributesOrder,
-=======
     [buttonHasTypeRuleName]: buttonHasType,
->>>>>>> 6552d6c6
   },
 };
import type {
  AST,
  ASTWithSource,
  Interpolation,
  ParseSourceSpan,
  TmplAstIcu,
  TmplAstText,
  TmplAstTextAttribute,
} from '@angular-eslint/bundled-angular-compiler';
import {
  TmplAstBoundText,
  TmplAstElement,
} from '@angular-eslint/bundled-angular-compiler';
import type { Message } from '@angular-eslint/bundled-angular-compiler';
import type { TSESLint, TSESTree } from '@typescript-eslint/experimental-utils';
import {
  createESLintRule,
  getTemplateParserServices,
} from '../utils/create-eslint-rule';
import { getNearestNodeFrom } from '../utils/get-nearest-node-from';

// source: https://github.com/yury-dymov/js-regex-pl/blob/ff10757b2a98ad0bf0f62acebad085bab3748fc4/src/index.js#L7
const PL_PATTERN =
  /[A-Za-z\xAA\xB5\xBA\xC0-\xD6\xD8-\xF6\xF8-\u02C1\u02C6-\u02D1\u02E0-\u02E4\u02EC\u02EE\u0370-\u0374\u0376\u0377\u037A-\u037D\u037F\u0386\u0388-\u038A\u038C\u038E-\u03A1\u03A3-\u03F5\u03F7-\u0481\u048A-\u052F\u0531-\u0556\u0559\u0560-\u0588\u05D0-\u05EA\u05EF-\u05F2\u0620-\u064A\u066E\u066F\u0671-\u06D3\u06D5\u06E5\u06E6\u06EE\u06EF\u06FA-\u06FC\u06FF\u0710\u0712-\u072F\u074D-\u07A5\u07B1\u07CA-\u07EA\u07F4\u07F5\u07FA\u0800-\u0815\u081A\u0824\u0828\u0840-\u0858\u0860-\u086A\u08A0-\u08B4\u08B6-\u08BD\u0904-\u0939\u093D\u0950\u0958-\u0961\u0971-\u0980\u0985-\u098C\u098F\u0990\u0993-\u09A8\u09AA-\u09B0\u09B2\u09B6-\u09B9\u09BD\u09CE\u09DC\u09DD\u09DF-\u09E1\u09F0\u09F1\u09FC\u0A05-\u0A0A\u0A0F\u0A10\u0A13-\u0A28\u0A2A-\u0A30\u0A32\u0A33\u0A35\u0A36\u0A38\u0A39\u0A59-\u0A5C\u0A5E\u0A72-\u0A74\u0A85-\u0A8D\u0A8F-\u0A91\u0A93-\u0AA8\u0AAA-\u0AB0\u0AB2\u0AB3\u0AB5-\u0AB9\u0ABD\u0AD0\u0AE0\u0AE1\u0AF9\u0B05-\u0B0C\u0B0F\u0B10\u0B13-\u0B28\u0B2A-\u0B30\u0B32\u0B33\u0B35-\u0B39\u0B3D\u0B5C\u0B5D\u0B5F-\u0B61\u0B71\u0B83\u0B85-\u0B8A\u0B8E-\u0B90\u0B92-\u0B95\u0B99\u0B9A\u0B9C\u0B9E\u0B9F\u0BA3\u0BA4\u0BA8-\u0BAA\u0BAE-\u0BB9\u0BD0\u0C05-\u0C0C\u0C0E-\u0C10\u0C12-\u0C28\u0C2A-\u0C39\u0C3D\u0C58-\u0C5A\u0C60\u0C61\u0C80\u0C85-\u0C8C\u0C8E-\u0C90\u0C92-\u0CA8\u0CAA-\u0CB3\u0CB5-\u0CB9\u0CBD\u0CDE\u0CE0\u0CE1\u0CF1\u0CF2\u0D05-\u0D0C\u0D0E-\u0D10\u0D12-\u0D3A\u0D3D\u0D4E\u0D54-\u0D56\u0D5F-\u0D61\u0D7A-\u0D7F\u0D85-\u0D96\u0D9A-\u0DB1\u0DB3-\u0DBB\u0DBD\u0DC0-\u0DC6\u0E01-\u0E30\u0E32\u0E33\u0E40-\u0E46\u0E81\u0E82\u0E84\u0E86-\u0E8A\u0E8C-\u0EA3\u0EA5\u0EA7-\u0EB0\u0EB2\u0EB3\u0EBD\u0EC0-\u0EC4\u0EC6\u0EDC-\u0EDF\u0F00\u0F40-\u0F47\u0F49-\u0F6C\u0F88-\u0F8C\u1000-\u102A\u103F\u1050-\u1055\u105A-\u105D\u1061\u1065\u1066\u106E-\u1070\u1075-\u1081\u108E\u10A0-\u10C5\u10C7\u10CD\u10D0-\u10FA\u10FC-\u1248\u124A-\u124D\u1250-\u1256\u1258\u125A-\u125D\u1260-\u1288\u128A-\u128D\u1290-\u12B0\u12B2-\u12B5\u12B8-\u12BE\u12C0\u12C2-\u12C5\u12C8-\u12D6\u12D8-\u1310\u1312-\u1315\u1318-\u135A\u1380-\u138F\u13A0-\u13F5\u13F8-\u13FD\u1401-\u166C\u166F-\u167F\u1681-\u169A\u16A0-\u16EA\u16F1-\u16F8\u1700-\u170C\u170E-\u1711\u1720-\u1731\u1740-\u1751\u1760-\u176C\u176E-\u1770\u1780-\u17B3\u17D7\u17DC\u1820-\u1878\u1880-\u1884\u1887-\u18A8\u18AA\u18B0-\u18F5\u1900-\u191E\u1950-\u196D\u1970-\u1974\u1980-\u19AB\u19B0-\u19C9\u1A00-\u1A16\u1A20-\u1A54\u1AA7\u1B05-\u1B33\u1B45-\u1B4B\u1B83-\u1BA0\u1BAE\u1BAF\u1BBA-\u1BE5\u1C00-\u1C23\u1C4D-\u1C4F\u1C5A-\u1C7D\u1C80-\u1C88\u1C90-\u1CBA\u1CBD-\u1CBF\u1CE9-\u1CEC\u1CEE-\u1CF3\u1CF5\u1CF6\u1CFA\u1D00-\u1DBF\u1E00-\u1F15\u1F18-\u1F1D\u1F20-\u1F45\u1F48-\u1F4D\u1F50-\u1F57\u1F59\u1F5B\u1F5D\u1F5F-\u1F7D\u1F80-\u1FB4\u1FB6-\u1FBC\u1FBE\u1FC2-\u1FC4\u1FC6-\u1FCC\u1FD0-\u1FD3\u1FD6-\u1FDB\u1FE0-\u1FEC\u1FF2-\u1FF4\u1FF6-\u1FFC\u2071\u207F\u2090-\u209C\u2102\u2107\u210A-\u2113\u2115\u2119-\u211D\u2124\u2126\u2128\u212A-\u212D\u212F-\u2139\u213C-\u213F\u2145-\u2149\u214E\u2183\u2184\u2C00-\u2C2E\u2C30-\u2C5E\u2C60-\u2CE4\u2CEB-\u2CEE\u2CF2\u2CF3\u2D00-\u2D25\u2D27\u2D2D\u2D30-\u2D67\u2D6F\u2D80-\u2D96\u2DA0-\u2DA6\u2DA8-\u2DAE\u2DB0-\u2DB6\u2DB8-\u2DBE\u2DC0-\u2DC6\u2DC8-\u2DCE\u2DD0-\u2DD6\u2DD8-\u2DDE\u2E2F\u3005\u3006\u3031-\u3035\u303B\u303C\u3041-\u3096\u309D-\u309F\u30A1-\u30FA\u30FC-\u30FF\u3105-\u312F\u3131-\u318E\u31A0-\u31BA\u31F0-\u31FF\u3400-\u4DB5\u4E00-\u9FEF\uA000-\uA48C\uA4D0-\uA4FD\uA500-\uA60C\uA610-\uA61F\uA62A\uA62B\uA640-\uA66E\uA67F-\uA69D\uA6A0-\uA6E5\uA717-\uA71F\uA722-\uA788\uA78B-\uA7BF\uA7C2-\uA7C6\uA7F7-\uA801\uA803-\uA805\uA807-\uA80A\uA80C-\uA822\uA840-\uA873\uA882-\uA8B3\uA8F2-\uA8F7\uA8FB\uA8FD\uA8FE\uA90A-\uA925\uA930-\uA946\uA960-\uA97C\uA984-\uA9B2\uA9CF\uA9E0-\uA9E4\uA9E6-\uA9EF\uA9FA-\uA9FE\uAA00-\uAA28\uAA40-\uAA42\uAA44-\uAA4B\uAA60-\uAA76\uAA7A\uAA7E-\uAAAF\uAAB1\uAAB5\uAAB6\uAAB9-\uAABD\uAAC0\uAAC2\uAADB-\uAADD\uAAE0-\uAAEA\uAAF2-\uAAF4\uAB01-\uAB06\uAB09-\uAB0E\uAB11-\uAB16\uAB20-\uAB26\uAB28-\uAB2E\uAB30-\uAB5A\uAB5C-\uAB67\uAB70-\uABE2\uAC00-\uD7A3\uD7B0-\uD7C6\uD7CB-\uD7FB\uF900-\uFA6D\uFA70-\uFAD9\uFB00-\uFB06\uFB13-\uFB17\uFB1D\uFB1F-\uFB28\uFB2A-\uFB36\uFB38-\uFB3C\uFB3E\uFB40\uFB41\uFB43\uFB44\uFB46-\uFBB1\uFBD3-\uFD3D\uFD50-\uFD8F\uFD92-\uFDC7\uFDF0-\uFDFB\uFE70-\uFE74\uFE76-\uFEFC\uFF21-\uFF3A\uFF41-\uFF5A\uFF66-\uFFBE\uFFC2-\uFFC7\uFFCA-\uFFCF\uFFD2-\uFFD7\uFFDA-\uFFDC]/;
const DEFAULT_ALLOWED_BOUND_TEXT_PATTERN = new RegExp(`[^${PL_PATTERN}]`);
const DEFAULT_ALLOWED_ATTRIBUTES: ReadonlySet<string> = new Set([
  'charset',
  'class',
  'color',
  'colspan',
  'fill',
  'formControlName',
  'height',
  'href',
  'id',
  'lang',
  'ngClass',
  'ngProjectAs',
  'routerLink',
  'src',
  'stroke',
  'stroke-width',
  'style',
  'svgIcon',
  'tabindex',
  'target',
  'type',
  'viewBox',
  'width',
  'xmlns',
]);

type Options = [
  {
    readonly boundTextAllowedPattern?: string;
    readonly checkAttributes?: boolean;
    readonly checkId?: boolean;
    readonly checkText?: boolean;
    readonly ignoreAttributes?: readonly string[];
    readonly ignoreTags?: readonly string[];
    readonly requireDescription?: boolean;
  },
];
export type MessageIds =
  | 'i18nAttribute'
  | 'i18nAttributeOnIcuOrText'
  | 'i18nCustomIdOnAttribute'
  | 'i18nCustomIdOnElement'
  | 'i18nDuplicateCustomId'
  | 'suggestAddI18nAttribute'
  | 'i18nMissingDescription';
type StronglyTypedElement = Omit<TmplAstElement, 'i18n'> & {
  i18n: Message;
  parent?: AST;
};
type StronglyTypedTextAttribute = Omit<TmplAstTextAttribute, 'i18n'> & {
  i18n?: Message;
  parent: TmplAstElement;
};
type StronglyTypedBoundText = TmplAstBoundText & {
  value: ASTWithSource & { ast: Interpolation };
};
type StronglyTypedBoundTextOrIcuOrText = (
  | StronglyTypedBoundText
  | TmplAstText
  | TmplAstIcu
) & {
  parent?: AST & { children: readonly AST[] };
};
export const RULE_NAME = 'i18n';
const DEFAULT_OPTIONS: Options[number] = {
  checkAttributes: true,
  checkId: true,
  checkText: true,
  ignoreAttributes: [...DEFAULT_ALLOWED_ATTRIBUTES],
};
const STYLE_GUIDE_LINK = 'https://angular.io/guide/i18n';
const STYLE_GUIDE_LINK_ATTRIBUTES = `${STYLE_GUIDE_LINK}#mark-element-attributes-for-translations`;
const STYLE_GUIDE_LINK_ICU = `${STYLE_GUIDE_LINK}#mark-plurals-and-alternates-for-translation`;
const STYLE_GUIDE_LINK_TEXTS = `${STYLE_GUIDE_LINK}#mark-text-for-translations`;
const STYLE_GUIDE_LINK_CUSTOM_IDS = `${STYLE_GUIDE_LINK}#manage-marked-text-with-custom-ids`;
const STYLE_GUIDE_LINK_UNIQUE_CUSTOM_IDS = `${STYLE_GUIDE_LINK}#define-unique-custom-ids`;
const STYLE_GUIDE_LINK_COMMON_PREPARE = `${STYLE_GUIDE_LINK}-common-prepare`;
const STYLE_GUIDE_LINK_METADATA_FOR_TRANSLATION = `${STYLE_GUIDE_LINK_COMMON_PREPARE}#i18n-metadata-for-translation`;

export default createESLintRule<Options, MessageIds>({
  name: RULE_NAME,
  meta: {
    type: 'suggestion',
    docs: {
      description:
        'Ensures following best practices for i18n. ' +
        'Checks for missing i18n attributes on elements and attributes containing ' +
        'texts. ' +
        'Can also check for texts without i18n attribute, elements that do not ' +
        'use custom ID (@@) feature and duplicate custom IDs',
      category: 'Best Practices',
      recommended: false,
      suggestion: true,
    },
    fixable: 'code',
    schema: [
      {
        type: 'object',
        properties: {
          boundTextAllowedPattern: {
            type: 'string',
          },
          checkAttributes: {
            type: 'boolean',
            default: DEFAULT_OPTIONS.checkAttributes,
          },
          checkId: {
            type: 'boolean',
            default: DEFAULT_OPTIONS.checkId,
          },
          checkText: {
            type: 'boolean',
            default: DEFAULT_OPTIONS.checkText,
          },
          ignoreAttributes: {
            type: 'array',
            items: {
              type: 'string',
            },
            default: [...DEFAULT_ALLOWED_ATTRIBUTES],
          },
          ignoreTags: {
            type: 'array',
            items: {
              type: 'string',
            },
          },
          requireDescription: {
            type: 'boolean',
            default: DEFAULT_OPTIONS.requireDescription,
          },
        },
        additionalProperties: false,
      },
    ],
    messages: {
      i18nAttribute: `Attribute "{{attributeName}}" has no corresponding i18n attribute. See more at ${STYLE_GUIDE_LINK_ATTRIBUTES}`,
      i18nAttributeOnIcuOrText: `Each element containing text node should have an i18n attribute. See more at ${STYLE_GUIDE_LINK_ICU} and ${STYLE_GUIDE_LINK_TEXTS}`,
      i18nCustomIdOnAttribute: `Missing custom ID on attribute "i18n-{{attributeName}}". See more at ${STYLE_GUIDE_LINK_CUSTOM_IDS}`,
      i18nCustomIdOnElement: `Missing custom ID on element. See more at ${STYLE_GUIDE_LINK_CUSTOM_IDS}`,
      i18nDuplicateCustomId: `Duplicate custom ID "@@{{customId}}". See more at ${STYLE_GUIDE_LINK_UNIQUE_CUSTOM_IDS}`,
      suggestAddI18nAttribute: 'Add the `i18n` attribute',
      i18nMissingDescription: `Missing i18n description on element. See more at ${STYLE_GUIDE_LINK_METADATA_FOR_TRANSLATION}`,
    },
  },
  defaultOptions: [DEFAULT_OPTIONS],
  create(
    context,
    [
      {
        boundTextAllowedPattern,
        checkAttributes,
        checkId,
        checkText,
        ignoreAttributes,
        ignoreTags,
        requireDescription,
      },
    ],
  ) {
    const parserServices = getTemplateParserServices(context);
    const sourceCode = context.getSourceCode();
    const allowedBoundTextPattern = boundTextAllowedPattern
      ? new RegExp(boundTextAllowedPattern)
      : DEFAULT_ALLOWED_BOUND_TEXT_PATTERN;
    const allowedAttributes: ReadonlySet<string> = new Set([
      ...DEFAULT_ALLOWED_ATTRIBUTES,
      ...(ignoreAttributes ?? []),
    ]);
    const allowedTags: ReadonlySet<string> = new Set(ignoreTags);
    const collectedCustomIds = new Map<string, readonly ParseSourceSpan[]>();

    function handleElement({
      i18n: { description, customId },
      name,
      parent,
      sourceSpan,
    }: StronglyTypedElement) {
      if (allowedTags.has(name) || isElementWithI18n(parent)) {
        return;
      }

      const loc = parserServices.convertNodeSourceSpanToLoc(sourceSpan);

      if (checkId) {
        if (isEmpty(customId)) {
          context.report({
            messageId: 'i18nCustomIdOnElement',
            loc,
          });
        } else {
          const sourceSpans = collectedCustomIds.get(customId) ?? [];
          collectedCustomIds.set(customId, [...sourceSpans, sourceSpan]);
        }
      }

      if (requireDescription && isEmpty(description)) {
        context.report({
          messageId: 'i18nMissingDescription',
          loc,
        });
      }
    }

    function handleTextAttribute({
      i18n,
      keySpan,
      name: attributeName,
      parent: { name: elementName },
      sourceSpan,
      value,
    }: StronglyTypedTextAttribute) {
      if (allowedTags.has(elementName)) {
        return;
      }

      const keyOrSourceSpanLoc = parserServices.convertNodeSourceSpanToLoc(
        keySpan ?? sourceSpan,
      );

      if (checkId && i18n) {
        const { customId } = i18n;

        if (isEmpty(customId)) {
          context.report({
            messageId: 'i18nCustomIdOnAttribute',
            loc: keyOrSourceSpanLoc,
            data: { attributeName },
          });
        } else {
          const sourceSpans = collectedCustomIds.get(customId) ?? [];
          collectedCustomIds.set(customId, [...sourceSpans, sourceSpan]);
        }
      }

      if (
        i18n ||
        !checkAttributes ||
        isAttributeAllowed(allowedAttributes, elementName, attributeName, value)
      ) {
        return;
      }

      context.report({
        messageId: 'i18nAttribute',
        loc: keyOrSourceSpanLoc,
        data: { attributeName },
        fix: (fixer) => {
          const { end } = parserServices.convertNodeSourceSpanToLoc(sourceSpan);
          const endIndex = sourceCode.getIndexFromLoc(end);
          return fixer.insertTextAfterRange(
            [endIndex, endIndex],
            ` i18n-${attributeName}`,
          );
        },
      });
    }

    function handleBoundTextOrIcuOrText(
      node: StronglyTypedBoundTextOrIcuOrText,
    ) {
      const { parent, sourceSpan } = node;

      if (
        (isBoundText(node) &&
          isBoundTextAllowed(allowedBoundTextPattern, node)) ||
        (isElement(parent) && (parent.i18n || allowedTags.has(parent.name)))
      ) {
        return;
      }

      const loc = parserServices.convertNodeSourceSpanToLoc(sourceSpan);
      const fix: TSESLint.ReportFixFunction = (fixer) =>
        getFixForIcuOrText(sourceCode, parserServices, fixer, loc, parent);
      context.report({
        messageId: 'i18nAttributeOnIcuOrText',
        loc,
        ...(parent?.children?.filter(isElement).length
          ? { suggest: [{ messageId: 'suggestAddI18nAttribute', fix }] }
          : { fix }),
      });
    }

    function reportDuplicatedCustomIds() {
      for (const [customId, sourceSpans] of collectedCustomIds) {
        if (sourceSpans.length <= 1) {
          break;
        }

        for (const sourceSpan of sourceSpans) {
          const loc = parserServices.convertNodeSourceSpanToLoc(sourceSpan);
          context.report({
            messageId: 'i18nDuplicateCustomId',
            loc,
            data: { customId },
          });
        }
      }

      collectedCustomIds.clear();
    }

    return {
<<<<<<< HEAD
      ...(checkId && {
        'Element$1[i18n]'(node: StronglyTypedElement) {
=======
      ...((checkId || requireDescription) && {
        'Element[i18n]'(node: StronglyTypedElement) {
>>>>>>> c9cd56e2
          handleElement(node);
        },
      }),
      ...((checkAttributes || checkId) && {
        [`Element$1 > TextAttribute[value=${PL_PATTERN}]`](
          node: StronglyTypedTextAttribute,
        ) {
          handleTextAttribute(node);
        },
      }),
      ...(checkText && {
        [`BoundText, Icu$1, Text$3[value=${PL_PATTERN}]`](
          node: StronglyTypedBoundTextOrIcuOrText,
        ) {
          handleBoundTextOrIcuOrText(node);
        },
      }),
      'Program:exit'() {
        reportDuplicatedCustomIds();
      },
    };
  },
});

function getFixForIcuOrTextWithParent(
  sourceCode: Readonly<TSESLint.SourceCode>,
  fixer: TSESLint.RuleFixer,
  { start }: TSESTree.SourceLocation,
  elementName: string,
): TSESLint.RuleFix {
  const startIndex = sourceCode.getIndexFromLoc(start);
  const insertIndex = startIndex + elementName.length + 1;
  return fixer.insertTextAfterRange([insertIndex, insertIndex], ' i18n');
}

function getFixForIcuOrTextWithoutParent(
  sourceCode: Readonly<TSESLint.SourceCode>,
  fixer: TSESLint.RuleFixer,
  { start, end }: TSESTree.SourceLocation,
): TSESLint.RuleFix[] {
  const startIndex = sourceCode.getIndexFromLoc(start);
  const endIndex = sourceCode.getIndexFromLoc(end);
  return [
    fixer.insertTextBeforeRange(
      [startIndex, startIndex],
      '<ng-container i18n>',
    ),
    fixer.insertTextAfterRange([endIndex, endIndex], '</ng-container>'),
  ];
}

function getFixForIcuOrText(
  sourceCode: Readonly<TSESLint.SourceCode>,
  parserServices: ReturnType<typeof getTemplateParserServices>,
  fixer: TSESLint.RuleFixer,
  loc: TSESTree.SourceLocation,
  parent?: AST,
) {
  if (!isElement(parent)) {
    return getFixForIcuOrTextWithoutParent(sourceCode, fixer, loc);
  }

  if (getNearestNodeFrom(parent, isElementWithI18n)) {
    return [];
  }

  const parentLoc = parserServices.convertNodeSourceSpanToLoc(
    parent.sourceSpan,
  );
  return getFixForIcuOrTextWithParent(
    sourceCode,
    fixer,
    parentLoc,
    parent.name,
  );
}

function isBoundText(ast: unknown): ast is TmplAstBoundText {
  return ast instanceof TmplAstBoundText;
}

function isElement(ast: unknown): ast is TmplAstElement {
  return ast instanceof TmplAstElement;
}

function isElementWithI18n(ast: unknown): ast is StronglyTypedElement {
  return Boolean(isElement(ast) && ast.i18n);
}

function isBooleanLike(value: string): value is 'false' | 'true' {
  return value === 'false' || value === 'true';
}

function isEmpty(value: string) {
  return value.trim().length === 0;
}

function isNumeric(value: string) {
  const valueAsFloat = Number.parseFloat(value);
  return !Number.isNaN(valueAsFloat) && Number.isFinite(valueAsFloat);
}

function isAttributeAllowed(
  allowedAttributes: ReadonlySet<string>,
  elementName: string,
  attributeName: string,
  attributeValue: string,
) {
  return (
    allowedAttributes.has(attributeName) ||
    allowedAttributes.has(`${elementName}[${attributeName}]`) ||
    isEmpty(attributeValue) ||
    isBooleanLike(attributeValue) ||
    isNumeric(attributeValue)
  );
}

// A `BoundText` is considered "allowed" if it doesn't contain letters (including latin characters) or if it was deliberately allowed via `boundTextAllowedPattern` option.
function isBoundTextAllowed(
  allowedBoundTextPattern: RegExp,
  {
    value: {
      ast: { strings },
    },
  }: StronglyTypedBoundText,
) {
  const text = strings.join('').trim();
  return !PL_PATTERN.test(text) || allowedBoundTextPattern.test(text);
}<|MERGE_RESOLUTION|>--- conflicted
+++ resolved
@@ -327,13 +327,8 @@
     }
 
     return {
-<<<<<<< HEAD
-      ...(checkId && {
+      ...((checkId || requireDescription) && {
         'Element$1[i18n]'(node: StronglyTypedElement) {
-=======
-      ...((checkId || requireDescription) && {
-        'Element[i18n]'(node: StronglyTypedElement) {
->>>>>>> c9cd56e2
           handleElement(node);
         },
       }),

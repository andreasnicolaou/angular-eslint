--- conflicted
+++ resolved
@@ -17,17 +17,10 @@
     "LICENSE"
   ],
   "dependencies": {
-<<<<<<< HEAD
     "@angular-eslint/bundled-angular-compiler": "14.0.0-alpha.3",
-    "@typescript-eslint/utils": "5.28.0",
+    "@typescript-eslint/utils": "5.29.0",
     "aria-query": "5.0.0",
     "axobject-query": "3.0.1"
-=======
-    "@angular-eslint/bundled-angular-compiler": "13.5.0",
-    "@typescript-eslint/experimental-utils": "5.29.0",
-    "aria-query": "^4.2.2",
-    "axobject-query": "^2.2.0"
->>>>>>> 69219459
   },
   "devDependencies": {
     "@angular-eslint/utils": "14.0.0-alpha.3",

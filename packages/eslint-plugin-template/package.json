{
  "name": "@angular-eslint/eslint-plugin-template",
<<<<<<< HEAD
  "version": "15.0.0-alpha.3",
=======
  "version": "14.4.0",
>>>>>>> 2541da9e
  "description": "ESLint plugin for Angular Templates",
  "license": "MIT",
  "main": "dist/index.js",
  "types": "dist/index.d.ts",
  "repository": {
    "type": "git",
    "url": "https://github.com/angular-eslint/angular-eslint.git",
    "directory": "packages/eslint-plugin-template"
  },
  "files": [
    "dist",
    "package.json",
    "README.md",
    "LICENSE"
  ],
  "dependencies": {
<<<<<<< HEAD
    "@angular-eslint/bundled-angular-compiler": "15.0.0-alpha.3",
=======
    "@angular-eslint/bundled-angular-compiler": "14.4.0",
    "@angular-eslint/utils": "14.4.0",
>>>>>>> 2541da9e
    "@typescript-eslint/type-utils": "5.43.0",
    "@typescript-eslint/utils": "5.43.0",
    "aria-query": "5.1.3",
    "axobject-query": "3.1.1"
  },
  "devDependencies": {
<<<<<<< HEAD
    "@angular-eslint/utils": "15.0.0-alpha.3",
=======
>>>>>>> 2541da9e
    "@types/aria-query": "5.0.1"
  },
  "peerDependencies": {
    "eslint": "^7.20.0 || ^8.0.0",
    "typescript": "*"
  },
  "gitHead": "e2006e5e9c99e5a943d1a999e0efa5247d29ec24"
}<|MERGE_RESOLUTION|>--- conflicted
+++ resolved
@@ -1,10 +1,6 @@
 {
   "name": "@angular-eslint/eslint-plugin-template",
-<<<<<<< HEAD
   "version": "15.0.0-alpha.3",
-=======
-  "version": "14.4.0",
->>>>>>> 2541da9e
   "description": "ESLint plugin for Angular Templates",
   "license": "MIT",
   "main": "dist/index.js",
@@ -21,22 +17,14 @@
     "LICENSE"
   ],
   "dependencies": {
-<<<<<<< HEAD
     "@angular-eslint/bundled-angular-compiler": "15.0.0-alpha.3",
-=======
-    "@angular-eslint/bundled-angular-compiler": "14.4.0",
-    "@angular-eslint/utils": "14.4.0",
->>>>>>> 2541da9e
+    "@angular-eslint/utils": "15.0.0-alpha.3",
     "@typescript-eslint/type-utils": "5.43.0",
     "@typescript-eslint/utils": "5.43.0",
     "aria-query": "5.1.3",
     "axobject-query": "3.1.1"
   },
   "devDependencies": {
-<<<<<<< HEAD
-    "@angular-eslint/utils": "15.0.0-alpha.3",
-=======
->>>>>>> 2541da9e
     "@types/aria-query": "5.0.1"
   },
   "peerDependencies": {
